--- conflicted
+++ resolved
@@ -31,21 +31,13 @@
 )
 
 func init() {
-<<<<<<< HEAD
-	RootCmd.AddCommand(deviceCommand)
-	deviceCommand.AddCommand(deviceAddCommand)
-	deviceCommand.AddCommand(deviceDeleteCommand)
-	deviceCommand.AddCommand(deviceInfoCommand)
-	deviceCommand.AddCommand(deviceEnableCommand)
-	deviceCommand.AddCommand(deviceDisableCommand)
-	deviceAddCommand.Flags().StringVar(&device, "name", "",
-=======
 	RootCmd.AddCommand(DeviceCommand)
 	DeviceCommand.AddCommand(DeviceAddCommand)
 	DeviceCommand.AddCommand(DeviceDeleteCommand)
 	DeviceCommand.AddCommand(DeviceInfoCommand)
+	DeviceCommand.AddCommand(DeviceEnableCommand)
+	DeviceCommand.AddCommand(DeviceDisableCommand)
 	DeviceAddCommand.Flags().StringVar(&device, "name", "",
->>>>>>> 934e4601
 		"Name of device to add")
 	DeviceAddCommand.Flags().StringVar(&nodeId, "node", "",
 		"Id of the node which has this device")
@@ -184,7 +176,7 @@
 	},
 }
 
-var deviceEnableCommand = &cobra.Command{
+var DeviceEnableCommand = &cobra.Command{
 	Use:     "enable [device_id]",
 	Short:   "Allows device to go online",
 	Long:    "Allows device to go online",
@@ -216,7 +208,7 @@
 	},
 }
 
-var deviceDisableCommand = &cobra.Command{
+var DeviceDisableCommand = &cobra.Command{
 	Use:     "disable [device_id]",
 	Short:   "Disallow usage of a device by placing it offline",
 	Long:    "Disallow usage of a device by placing it offline",
