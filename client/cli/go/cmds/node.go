--- conflicted
+++ resolved
@@ -34,25 +34,12 @@
 )
 
 func init() {
-<<<<<<< HEAD
-	RootCmd.AddCommand(nodeCommand)
-	nodeCommand.AddCommand(nodeAddCommand)
-	nodeCommand.AddCommand(nodeDeleteCommand)
-	nodeCommand.AddCommand(nodeInfoCommand)
-	nodeCommand.AddCommand(nodeEnableCommand)
-	nodeCommand.AddCommand(nodeDisableCommand)
-	nodeAddCommand.Flags().IntVar(&zone, "zone", -1, "The zone in which the node should reside")
-	nodeAddCommand.Flags().StringVar(&clusterId, "cluster", "", "The cluster in which the node should reside")
-	nodeAddCommand.Flags().StringVar(&managmentHostNames, "management-host-name", "", "Managment host name")
-	nodeAddCommand.Flags().StringVar(&storageHostNames, "storage-host-name", "", "Storage host name")
-	nodeAddCommand.SilenceUsage = true
-	nodeDeleteCommand.SilenceUsage = true
-	nodeInfoCommand.SilenceUsage = true
-=======
 	RootCmd.AddCommand(NodeCommand)
 	NodeCommand.AddCommand(NodeAddCommand)
 	NodeCommand.AddCommand(NodeDeleteCommand)
 	NodeCommand.AddCommand(NodeInfoCommand)
+	NodeCommand.AddCommand(NodeEnableCommand)
+	NodeCommand.AddCommand(NodeDisableCommand)
 	NodeAddCommand.Flags().IntVar(&zone, "zone", -1, "The zone in which the node should reside")
 	NodeAddCommand.Flags().StringVar(&clusterId, "cluster", "", "The cluster in which the node should reside")
 	NodeAddCommand.Flags().StringVar(&managmentHostNames, "management-host-name", "", "Managment host name")
@@ -60,7 +47,6 @@
 	NodeAddCommand.SilenceUsage = true
 	NodeDeleteCommand.SilenceUsage = true
 	NodeInfoCommand.SilenceUsage = true
->>>>>>> 934e4601
 }
 
 var NodeCommand = &cobra.Command{
@@ -164,8 +150,7 @@
 	},
 }
 
-<<<<<<< HEAD
-var nodeEnableCommand = &cobra.Command{
+var NodeEnableCommand = &cobra.Command{
 	Use:     "enable [node_id]",
 	Short:   "Allows node to go online",
 	Long:    "Allows node to go online",
@@ -197,7 +182,7 @@
 	},
 }
 
-var nodeDisableCommand = &cobra.Command{
+var NodeDisableCommand = &cobra.Command{
 	Use:     "disable [node_id]",
 	Short:   "Disallow usage of a node by placing it offline",
 	Long:    "Disallow usage of a node by placing it offline",
@@ -229,10 +214,7 @@
 	},
 }
 
-var nodeInfoCommand = &cobra.Command{
-=======
 var NodeInfoCommand = &cobra.Command{
->>>>>>> 934e4601
 	Use:     "info [node_id]",
 	Short:   "Retreives information about the node",
 	Long:    "Retreives information about the node",
