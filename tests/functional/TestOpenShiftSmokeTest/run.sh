#!/bin/sh

CURRENT_DIR=`pwd`
TOP=../../..
HEKETI_SERVER_BUILD_DIR=$TOP
FUNCTIONAL_DIR=${CURRENT_DIR}/..
HEKETI_SERVER=${FUNCTIONAL_DIR}/heketi-server
HEKETI_DOCKER_IMG=heketi-docker-ci.img
GLUSTERFS_DOCKER_IMG=gluster-docker-ci.img
DOCKERDIR=$TOP/extras/docker
CLIENTDIR=$TOP/client/cli/go

source ${FUNCTIONAL_DIR}/lib.sh


build_docker_file(){
    echo "Create Heketi Docker image"
    vagrant_heketi_docker=$CURRENT_DIR/vagrant/roles/cluster/files/$HEKETI_DOCKER_IMG
    mkdir -p vagrant/roles/cluster/files
    if [ ! -f "$vagrant_heketi_docker" ] ; then
        cd $DOCKERDIR/ci
        cp $TOP/heketi $DOCKERDIR
        _sudo docker build --rm --tag heketi/heketi:ci . || fail "Unable to create docker container"
        _sudo docker save -o $HEKETI_DOCKER_IMG heketi/heketi:ci || fail "Unable to save docker image"
        cp $HEKETI_DOCKER_IMG $vagrant_heketi_docker
        _sudo docker rmi heketi/heketi:ci
        cd $CURRENT_DIR
    fi

    echo "Create GlusterFS Docker image"
    vagrant_gluster_docker=$CURRENT_DIR/vagrant/roles/cluster/files/$GLUSTERFS_DOCKER_IMG
    if [ ! -f "$vagrant_gluster_docker" ] ; then
        cd $DOCKERDIR/gluster
        _sudo docker build --rm --tag heketi/gluster:ci . || fail "Unable to create docker container"
        _sudo docker save -o $GLUSTERFS_DOCKER_IMG heketi/gluster:ci || fail "Unable to save docker image"
        cp $GLUSTERFS_DOCKER_IMG $vagrant_gluster_docker
        cd $CURRENT_DIR
    fi

}


build_heketi() {
    cd $TOP
    make || fail  "Unable to build heketi"
    cd $CURRENT_DIR
}

copy_client_files() {
    cp $CLIENTDIR/heketi-cli vagrant/roles/client/files
    cp -r $TOP/extras/openshift/templates vagrant
}

deploy_heketi_glusterfs() {
    cd tests/deploy
    _sudo ./run.sh || fail "Unable to deploy"
    cd $CURRENT_DIR
}

<<<<<<< HEAD
=======
teardown() {
    teardown_vagrant
    rm -f $vagrant_heketi_docker $vagrant_gluster_docker > /dev/null 2>&1
}

teardown
>>>>>>> e1f34d83
build_heketi
copy_client_files
build_docker_file
start_vagrant
deploy_heketi_glusterfs
<<<<<<< HEAD

./teardown.sh
=======
teardown
>>>>>>> e1f34d83
<|MERGE_RESOLUTION|>--- conflicted
+++ resolved
@@ -57,23 +57,15 @@
     cd $CURRENT_DIR
 }
 
-<<<<<<< HEAD
-=======
 teardown() {
     teardown_vagrant
     rm -f $vagrant_heketi_docker $vagrant_gluster_docker > /dev/null 2>&1
 }
 
 teardown
->>>>>>> e1f34d83
 build_heketi
 copy_client_files
 build_docker_file
 start_vagrant
 deploy_heketi_glusterfs
-<<<<<<< HEAD
-
-./teardown.sh
-=======
-teardown
->>>>>>> e1f34d83
+teardown