- name: iptables 24007
  command: iptables -A OS_FIREWALL_ALLOW -p tcp -m state --state NEW -m tcp --dport 24007 -j ACCEPT

- name: iptables 24008
  command: iptables -A OS_FIREWALL_ALLOW -p tcp -m state --state NEW -m tcp --dport 24008 -j ACCEPT

- name: iptables 2222
  command: iptables -A OS_FIREWALL_ALLOW -p tcp -m state --state NEW -m tcp --dport 2222 -j ACCEPT

- name: iptables 49152
  command: iptables -A OS_FIREWALL_ALLOW -p tcp -m state --state NEW -m multiport --dports 49152:49251 -j ACCEPT

- name: save iptables
  command: service iptables save

- name: copy heketi docker image
  copy: src=heketi-docker-ci.img dest=/home/vagrant force=yes mode=0644

- name: register docker image
  command: docker load -i heketi-docker-ci.img

- name: retag :ci to :dev
  command: docker tag heketi/heketi:ci heketi/heketi:dev
  ignore_errors: yes
<<<<<<< HEAD
=======

- name: copy gluster docker image
  copy: src=gluster-docker-ci.img dest=/home/vagrant force=yes mode=0644

- name: register gluster docker image
  command: docker load -i gluster-docker-ci.img

- name: retag :ci to :latest
  command: docker tag heketi/gluster:ci heketi/gluster:latest
  ignore_errors: yes
>>>>>>> e1f34d83
<|MERGE_RESOLUTION|>--- conflicted
+++ resolved
@@ -22,8 +22,6 @@
 - name: retag :ci to :dev
   command: docker tag heketi/heketi:ci heketi/heketi:dev
   ignore_errors: yes
-<<<<<<< HEAD
-=======
 
 - name: copy gluster docker image
   copy: src=gluster-docker-ci.img dest=/home/vagrant force=yes mode=0644
@@ -33,5 +31,4 @@
 
 - name: retag :ci to :latest
   command: docker tag heketi/gluster:ci heketi/gluster:latest
-  ignore_errors: yes
->>>>>>> e1f34d83
+  ignore_errors: yes